--- conflicted
+++ resolved
@@ -3,14 +3,7 @@
     "allow": [
       "Bash(rm:*)",
       "Bash(mkdir:*)",
-      "Bash(python3:*)",
-<<<<<<< HEAD
-      "Bash(cat:*)",
-      "Bash(grep:*)"
-=======
-      "Bash(deactivate)",
-      "Bash(brew install:*)"
->>>>>>> baeb63dc
+      "Bash(python3:*)"
     ],
     "deny": []
   }
