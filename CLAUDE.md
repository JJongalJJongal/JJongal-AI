--- conflicted
+++ resolved
@@ -257,19 +257,9 @@
 ```
 
 ### Configuration
-<<<<<<< HEAD
 - **Environment Variables**: Defined in `.env` file (OpenAI, ElevenLabs API keys)
-- **App Config**: `src/shared/configs/app.py` - Central configuration management
-- **Prompts**: `src/shared/configs/prompts.py` - Age-specific conversation prompts
-=======
-- **Environment Variables**: Defined in `.env` file
-  - `EXTERNAL_API_URL`: Backend API endpoint
-  - `EXTERNAL_API_KEY`: Backend API authentication
-  - `OPENAI_API_KEY`, `ELEVENLABS_API_KEY`: AI service keys
-  - `CHROMA_DB_PATH`: ChromaDB vector database path
 - **App Config**: `shared/configs/app_config.py` - Central configuration management
 - **Prompts**: `shared/configs/prompts_config.py` - Age-specific conversation prompts
->>>>>>> baeb63dc
 
 ### Testing
 - **Test Suite**: Use existing files in `tests/unit/` and `tests/integration/`
@@ -298,34 +288,13 @@
 - **Memory Management**: Persistent conversation storage with SQLite + LangChain
 - **Resource Limits**: Docker containers configured with memory limits (8GB for AI services)
 
-<<<<<<< HEAD
-### Common Development Tasks (MODIFY EXISTING FILES ONLY)
-- **Adding New Story Elements**: Modify `src/core/chatbots/chat_bot_a/chat_bot_a.py`
-- **Updating Voice Processing**: Edit `src/core/voice/` components  
-- **RAG System Changes**: Work with `src/data/vector_db/` modules
-- **WebSocket Modifications**: Update `src/api/v1/endpoints/` handlers
-- **Chatbot Personality Updates**: Edit prompts in `src/shared/configs/prompts.py`
-- **Vector Database Management**: Use `scripts/data/manage_vector_db.py`
-=======
 ### Common Development Tasks
-- **Adding REST API Endpoints**: Modify `chatbot/api/v1/routers/api_routers.py`
 - **Adding New Story Elements**: Modify `chatbot/models/chat_bot_a/core/story_engine.py`
 - **Updating Voice Processing**: Edit `chatbot/models/voice_ws/` components  
 - **RAG System Changes**: Work with `chatbot/data/vector_db/` modules
 - **WebSocket Modifications**: Update `chatbot/api/v1/ws/` handlers
 - **Chatbot Personality Updates**: Edit prompts in `shared/configs/prompts_config.py`
 - **Vector Database Management**: Use `chatbot/data/vector_db/manage_vector_db.py`
-- **Authentication System**: Configure JWT settings in `chatbot/api/v1/dependencies.py`
-- **Data Models**: Update Pydantic models in `chatbot/api/v1/models.py`
-
-### API Development Guidelines
-- **REST API**: Follow FastAPI conventions with proper error handling and response models
-- **Authentication**: JWT-based authentication for both REST and WebSocket APIs
-- **Response Format**: Standardized JSON responses with success/error structure
-- **WebSocket**: Mixed JSON/Binary protocol for real-time audio processing
-- **Rate Limiting**: Implement appropriate limits for API endpoints
-- **Documentation**: Auto-generated via FastAPI/Swagger at `/docs` endpoint
->>>>>>> baeb63dc
 
 ### Project Evolution Notes
 - **Service rebranded** from "꼬꼬북" to "쫑알쫑알" (legacy references may still exist in some files)
